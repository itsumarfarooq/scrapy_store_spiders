--- conflicted
+++ resolved
@@ -21,11 +21,7 @@
         )
 
 
-<<<<<<< HEAD
-    def parse(self, response: Response, **kwargs) -> Generator[Dict, None, None]:
-=======
     def parse(self, response: Response) -> Iterable[Dict]:
->>>>>>> 0c6d9e5a
         offices = json.loads(response.text)['data']['result_list']
         for office in offices:
             yield {

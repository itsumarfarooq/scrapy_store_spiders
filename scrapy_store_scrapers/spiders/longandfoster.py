import re
import scrapy
<<<<<<< HEAD
from typing import Dict, Generator, Iterable, Any
from scrapy.http import Response, Request
=======

>>>>>>> 0c6d9e5a
from scrapy_store_scrapers.utils import *



class LongandFoster(scrapy.Spider):
    name = "longandfoster"


    def start_requests(self) -> Iterable[Request]:
        yield scrapy.Request(
            url="https://www.longandfoster.com/pages/real-estate-offices",
            callback=self.parse
        )


<<<<<<< HEAD
    def parse(self, response: Response, **kwargs) -> Generator[Request, None, None]:
=======
    def parse(self, response: Response, **kwargs) -> Iterable[Dict]:
>>>>>>> 0c6d9e5a
        pages = response.xpath("//div[@id='Master_dlCity']//a/@href").getall()
        for page in pages:
            yield scrapy.Request(
                url=page,
                callback=self.parse_page
            )


    def parse_page(self, response: Response) -> Iterable[Request]:
        offices = response.xpath("//div[@id='Master_dlCity']//a/@href").getall()
        for url in offices:
            yield scrapy.Request(
                url=url,
                callback=self.parse_office,
                cb_kwargs={"city_url": response.url}
            )


<<<<<<< HEAD
    def parse_office(self, response: Response, city_url: str):
=======
    def parse_office(self, response: Response) -> Iterable[Dict]:
>>>>>>> 0c6d9e5a
        try:
            match = re.search(r"(?:stringify\()(.*?)(?:\);)", response.xpath("//script[contains(text(), 'officeJSONData')]/text()").get(), re.DOTALL)
            data = re.sub(r'\s+', " ", match.group(1)).replace("desc()",'"a"')
        except TypeError:
            self.logger.info("Office not found! {}, City: {}".format(response.url, city_url))
            return
        office = json.loads(data)
        url = office['url']
        yield {
<<<<<<< HEAD
=======
            "number": re.search(r'(?:OfficeInfoPage\.init\()(.*?)(?:\);)', response.xpath("//script[contains(text(), 'OfficeInfoPage')]/text()").get(), re.DOTALL).group(1).split(",")[0].strip().strip('"'),
>>>>>>> 0c6d9e5a
            "name": office['name'],
            "address": self._get_address(office),
            "location": self._get_location(response),
            "phone_number": office["telephone"],
<<<<<<< HEAD
            "url": 'https://' + url if not url.startswith(('http://', 'https://')) else url,
=======
            # "hours": {},  not available
            "url": 'https://' + url if not url.startswith(('http://', 'https://')) else url,
            # "services": [],  not available
>>>>>>> 0c6d9e5a
            "raw": office
        }


    def _get_address(self, office: Dict) -> str:
        try:
            address_parts = [
                office['address']['streetAddress'],
            ]
            street = ", ".join(filter(None, address_parts))

            city = office['address']['addressLocality']
            state = office['address']['addressRegion']
            zipcode = office['address']['postalCode']

            city_state_zip = f"{city}, {state} {zipcode}".strip()

            return ", ".join(filter(None, [street, city_state_zip]))
        except Exception as e:
            self.logger.error("Error getting address: %s", e, exc_info=True)
            return ""


    def _get_location(self, response: Response) -> Dict:
        try:
            match = re.search(r'(?:OfficeInfoPage\.init\()(.*?)(?:\);)', response.xpath("//script[contains(text(), 'OfficeInfoPage')]/text()").get(), re.DOTALL)
            lat = float(match.group(1).split(",")[1].strip().strip('"'))
            lon = float(match.group(1).split(",")[2].strip().strip('"'))
            return {
                "type": "Point",
                "coordinates": [lon, lat]
            }
        except (ValueError, TypeError) as e:
            self.logger.error("Error getting location: %s", e, exc_info=True)
            return {}<|MERGE_RESOLUTION|>--- conflicted
+++ resolved
@@ -1,11 +1,6 @@
 import re
 import scrapy
-<<<<<<< HEAD
-from typing import Dict, Generator, Iterable, Any
-from scrapy.http import Response, Request
-=======
 
->>>>>>> 0c6d9e5a
 from scrapy_store_scrapers.utils import *
 
 
@@ -21,11 +16,7 @@
         )
 
 
-<<<<<<< HEAD
-    def parse(self, response: Response, **kwargs) -> Generator[Request, None, None]:
-=======
     def parse(self, response: Response, **kwargs) -> Iterable[Dict]:
->>>>>>> 0c6d9e5a
         pages = response.xpath("//div[@id='Master_dlCity']//a/@href").getall()
         for page in pages:
             yield scrapy.Request(
@@ -44,11 +35,7 @@
             )
 
 
-<<<<<<< HEAD
-    def parse_office(self, response: Response, city_url: str):
-=======
     def parse_office(self, response: Response) -> Iterable[Dict]:
->>>>>>> 0c6d9e5a
         try:
             match = re.search(r"(?:stringify\()(.*?)(?:\);)", response.xpath("//script[contains(text(), 'officeJSONData')]/text()").get(), re.DOTALL)
             data = re.sub(r'\s+', " ", match.group(1)).replace("desc()",'"a"')
@@ -58,21 +45,14 @@
         office = json.loads(data)
         url = office['url']
         yield {
-<<<<<<< HEAD
-=======
             "number": re.search(r'(?:OfficeInfoPage\.init\()(.*?)(?:\);)', response.xpath("//script[contains(text(), 'OfficeInfoPage')]/text()").get(), re.DOTALL).group(1).split(",")[0].strip().strip('"'),
->>>>>>> 0c6d9e5a
             "name": office['name'],
             "address": self._get_address(office),
             "location": self._get_location(response),
             "phone_number": office["telephone"],
-<<<<<<< HEAD
-            "url": 'https://' + url if not url.startswith(('http://', 'https://')) else url,
-=======
             # "hours": {},  not available
             "url": 'https://' + url if not url.startswith(('http://', 'https://')) else url,
             # "services": [],  not available
->>>>>>> 0c6d9e5a
             "raw": office
         }
 
